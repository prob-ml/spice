--- conflicted
+++ resolved
@@ -1,7 +1,4 @@
-<<<<<<< HEAD
 import types
-=======
->>>>>>> 47c5c44d
 import pandas as pd
 import torch
 import sklearn.neighbors
@@ -9,25 +6,7 @@
 import h5py
 import numpy as np
 import requests
-<<<<<<< HEAD
-=======
 
-class Merfish(torch_geometric.data.InMemoryDataset):
-    def __init__(self, root, n_neighbors=3,train=True):
-        super().__init__(root)
-
-        data_list=self.construct_graphs(n_neighbors)
-
-        # we use the first 150 slices for training
-        if train:
-            self.data, self.slices = self.collate(data_list[:150])
-        else:
-            self.data, self.slices = self.collate(data_list[150:])
->>>>>>> 47c5c44d
-
-    url='https://datadryad.org/stash/downloads/file_stream/68364'
-
-<<<<<<< HEAD
 class Merfish(torch_geometric.data.InMemoryDataset):
     def __init__(self, root, n_neighbors=3, train=True):
         super().__init__(root)
@@ -134,72 +113,5 @@
         data_list = []
         for anid, breg in unique_slices:
             data_list.append(self.construct_graph(data, anid, breg, n_neighbors))
-=======
-    behavior_types = [
-        "Naive",
-        "Parenting",
-        "Virgin Parenting",
-        "Aggression to pup",
-        "Aggression to adult",
-        "Mating",
-    ]
-
-    @property
-    def raw_file_names(self):
-        return ["merfish.csv","merfish.hdf5"]
-
-
-    def download(self):
-        with open(self.raw_dir+'/merfish.csv','wb') as f:
-            f.write(requests.get(self.url).content)
-
-        df=pd.read_csv(self.raw_dir+"/merfish.csv")
-
-        with h5py.File(self.raw_dir+'/merfish.hdf5','w') as f:
-            for nm,dtype in zip(df.keys()[:9],df.dtypes[:9]):
-                if dtype.kind=='O':
-                    f.create_dataset(nm,data=np.require(df[nm],dtype='S36'))
-                else:
-                    f.create_dataset(nm,data=np.require(df[nm]))
-            f.create_dataset('expression',data=np.array(df[df.keys()[9:]]).astype(np.float16))
-            f.create_dataset('gene_names',data=np.array(df.keys()[9:],dtype='S80'))
-
-    def construct_graphs(self,n_neighbors):
-        # load hdf5
-        with h5py.File(self.raw_dir+'/merfish.hdf5','r') as f:
-            anids=f['Animal_ID'][:]
-            bregs=f['Bregma'][:]
-            expression=f['expression'][:]
-            locations=np.c_[f['Centroid_X'][:],f['Centroid_Y'][:]]
-            behavior=f['Behavior'][:].astype("U")
-
-        behavior_lookup={x:i for (i,x) in enumerate(self.behavior_types)}
-        behavior_ids=np.array([behavior_lookup[x] for x in behavior])
-
-        # get the (animal_id,bregma) pairs that define a unique slice
-        unique_slices=np.unique(np.c_[anids,bregs],axis=0)
-
-        # store all the slices in this list...
-        data_list=[]
-        for anid,breg in unique_slices:
-            # get subset of cells in this slice
-            good=(anids==anid)&(bregs==breg)
-
-            # figure out neighborhood structure
-            locations_for_this_slice=locations[good]
-            nbrs = sklearn.neighbors.NearestNeighbors(n_neighbors=n_neighbors+1, algorithm='ball_tree')
-            nbrs.fit(locations_for_this_slice)
-            distances, neighbors = nbrs.kneighbors(locations_for_this_slice)
-            edges=np.concatenate([np.c_[neighbors[:,0],neighbors[:,i+1]] for i in range(n_neighbors)],axis=0)
-            edges=torch.tensor(edges,dtype=torch.long).T
-
-            # make it into a torch geometric data object, add it to the list!
-            data_list.append(torch_geometric.data.Data(
-                x=expression[good],
-                edge_index=edges,
-                pos=locations_for_this_slice,
-                y=behavior_ids[good]
-            ))
->>>>>>> 47c5c44d
 
         return data_list