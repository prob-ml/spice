defaults:
  - optimizer: sgd
  - model: MonetAutoencoder2D
  - training: default
  - predict: default

mode: train

n_neighbors:
  - 3

gpus:
<<<<<<< HEAD
  - 0
=======
  - 4
>>>>>>> a9741d25

paths:
  root: ${env:SPATIAL_HOME}
  data: ${paths.root}/data
  models: ${paths.root}/models
  output: ${paths.root}/output

hydra:
  job:
    env_set:
<<<<<<< HEAD
      CUDA_VISIBLE_DEVICES: '0'
=======
      CUDA_VISIBLE_DEVICES: '0,1,2,3,4'
>>>>>>> a9741d25
<|MERGE_RESOLUTION|>--- conflicted
+++ resolved
@@ -10,11 +10,8 @@
   - 3
 
 gpus:
-<<<<<<< HEAD
   - 0
-=======
-  - 4
->>>>>>> a9741d25
+
 
 paths:
   root: ${env:SPATIAL_HOME}
@@ -25,8 +22,4 @@
 hydra:
   job:
     env_set:
-<<<<<<< HEAD
-      CUDA_VISIBLE_DEVICES: '0'
-=======
-      CUDA_VISIBLE_DEVICES: '0,1,2,3,4'
->>>>>>> a9741d25
+      CUDA_VISIBLE_DEVICES: '0'