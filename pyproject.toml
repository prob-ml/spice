--- conflicted
+++ resolved
@@ -17,11 +17,8 @@
 jupyter = "^1.0.0"
 pytorch-lightning = "^1.1.5"
 pandas = "^1.2.2"
-<<<<<<< HEAD
 jedi = "^0.17.2"
 numba = "0.52"
-=======
->>>>>>> c5118332
 
 [tool.poetry.dev-dependencies]
 pytest = "^6.2.1"
