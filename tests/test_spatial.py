--- conflicted
+++ resolved
@@ -25,13 +25,8 @@
     data_dimension = 2
 
     # set random seed
-<<<<<<< HEAD
-    npr.seed(14)
-    torch.manual_seed(14)
-=======
     npr.seed(0)
     torch.manual_seed(0)
->>>>>>> 0eb182d4
 
     # generate random graphs
     for _ in range(n_samples):
@@ -238,13 +233,8 @@
         "model.kwargs.observables_dimension": data_dimension,
         "model.kwargs.hidden_dimensions": [100, 50, 25, 10],
         "model.kwargs.latent_dimension": 2,
-<<<<<<< HEAD
-        "model.kwargs.dropout": 0.05,
-        "training.n_epochs": 10,
-=======
         "model.kwargs.dropout": 0.5,
         "training.n_epochs": num_epochs,
->>>>>>> 0eb182d4
         "training.trainer.log_every_n_steps": 2,
     }
     overrides_train_list = [f"{k}={v}" for k, v in overrides_train.items()]
@@ -313,13 +303,8 @@
         "model.kwargs.observables_dimension": data_dimension,
         "model.kwargs.hidden_dimensions": [100, 50, 25, 10],
         "model.kwargs.latent_dimension": 2,
-<<<<<<< HEAD
-        "model.kwargs.dropout": 0.05,
-        "training.n_epochs": 10,
-=======
         "model.kwargs.dropout": 0.5,
         "training.n_epochs": num_epochs,
->>>>>>> 0eb182d4
         "training.trainer.log_every_n_steps": 2,
     }
     overrides_train_list = [f"{k}={v}" for k, v in overrides_train.items()]
@@ -368,19 +353,11 @@
 
 
 def test_accuracy():
-<<<<<<< HEAD
-    monet_train_loss, monet_test_loss = test_monetae2d()
-    trivial_train_loss, trivial_test_loss = test_trivial()
-    # removing train loss for now, since it
-    # seems that trivial is just overfitting more
-    # assert monet_train_loss < 0.98 * trivial_train_loss
-=======
     monet_train_loss, monet_test_loss = test_monetae2d(75)
     trivial_train_loss, trivial_test_loss = test_trivial(75)
     # removing train loss for now, since it
     # seems that trivial is just overfitting more
     # assert monet_train_loss < trivial_train_loss
->>>>>>> 0eb182d4
     print(monet_train_loss, trivial_train_loss)
     print(monet_test_loss, trivial_test_loss)
     # assert monet_test_loss < trivial_test_loss